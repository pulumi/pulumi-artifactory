env:
  ARTIFACTORY_ACCESS_TOKEN: ${{ secrets.ARTIFACTORY_ACCESS_TOKEN}}
  ARTIFACTORY_URL: ${{ secrets.ARTIFACTORY_URL }}
  GITHUB_TOKEN: ${{ secrets.GITHUB_TOKEN }}
  NODE_AUTH_TOKEN: ${{ secrets.NPM_TOKEN }}
  NPM_TOKEN: ${{ secrets.NPM_TOKEN }}
  NUGET_PUBLISH_KEY: ${{ secrets.NUGET_PUBLISH_KEY }}
  PROVIDER: artifactory
  PULUMI_ACCESS_TOKEN: ${{ secrets.PULUMI_ACCESS_TOKEN }}
  PULUMI_API: https://api.pulumi-staging.io
  PULUMI_GO_DEP_ROOT: ${{ github.workspace }}/..
  PULUMI_LOCAL_NUGET: ${{ github.workspace }}/nuget
  PULUMI_MISSING_DOCS_ERROR: true
  PYPI_PASSWORD: ${{ secrets.PYPI_PASSWORD }}
  SLACK_WEBHOOK_URL: ${{ secrets.SLACK_WEBHOOK_URL }}
  TRAVIS_OS_NAME: linux
  VERSION_PREFIX: "2.0.0"
jobs:
  build_sdk:
    name: build_sdk
    needs: prerequisites
    runs-on: ubuntu-latest
    steps:
    - name: Checkout Repo
      uses: actions/checkout@v2
    - name: Checkout Scripts Repo
      uses: actions/checkout@v2
      with:
        path: ci-scripts
        repository: pulumi/scripts
    - name: Unshallow clone for tags
      run: git fetch --prune --unshallow --tags
    - name: Install Go
      uses: actions/setup-go@v2
      with:
        go-version: ${{matrix.goversion}}
    - name: Install pulumictl
      uses: jaxxstorm/action-install-gh-release@v1.2.0
      with:
        repo: pulumi/pulumictl
    - name: Install Pulumi CLI
      uses: pulumi/action-install-pulumi-cli@v2
    - name: Setup Node
      uses: actions/setup-node@v2
      with:
        node-version: ${{matrix.nodeversion}}
        registry-url: https://registry.npmjs.org
    - name: Setup DotNet
      uses: actions/setup-dotnet@v1
      with:
        dotnet-version: ${{matrix.dotnetversion}}
    - name: Setup Python
      uses: actions/setup-python@v2
      with:
        python-version: ${{matrix.pythonversion}}
    - name: Download provider + tfgen binaries
      uses: actions/download-artifact@v2
      with:
        name: ${{ env.PROVIDER }}-provider.tar.gz
        path: ${{ github.workspace }}/bin
    - name: Untar provider binaries
      run: |-
        tar -zxf ${{ github.workspace }}/bin/provider.tar.gz -C ${{ github.workspace}}/bin
        find ${{ github.workspace }} -name "pulumi-*-${{ env.PROVIDER }}" -print -exec chmod +x {} \;
    - name: Install plugins
      run: make install_plugins
    - name: Update path
      run: echo "${{ github.workspace }}/bin" >> $GITHUB_PATH
    - name: Build SDK
      run: make build_${{ matrix.language }}
    - name: Check worktree clean
      run: ./ci-scripts/ci/check-worktree-is-clean
    - name: Compress SDK folder
      run: tar -zcf sdk/${{ matrix.language }}.tar.gz -C sdk/${{ matrix.language }}
        .
    - name: Upload artifacts
      uses: actions/upload-artifact@v2
      with:
        name: ${{ matrix.language  }}-sdk.tar.gz
        path: ${{ github.workspace}}/sdk/${{ matrix.language }}.tar.gz
    - if: failure() && github.event_name == 'push'
      name: Notify Slack
      uses: 8398a7/action-slack@v3
      with:
        author_name: Failure in building ${{ matrix.language }} sdk
        fields: repo,commit,author,action
        status: ${{ job.status }}
    strategy:
      fail-fast: true
      matrix:
        dotnetversion:
        - 3.1.301
        goversion:
        - 1.18.x
        language:
        - nodejs
        - python
        - dotnet
        - go
        nodeversion:
        - 14.x
        pythonversion:
        - "3.7"
  generate_coverage_data:
    continue-on-error: true
    env:
      COVERAGE_OUTPUT_DIR: ${{ secrets.COVERAGE_OUTPUT_DIR }}
    name: generate_coverage_data
    needs: prerequisites
    runs-on: ubuntu-latest
    steps:
    - name: Checkout Repo
      uses: actions/checkout@v2
    - name: Configure AWS Credentials
      uses: aws-actions/configure-aws-credentials@v1
      with:
        aws-access-key-id: ${{ secrets.AWS_CORP_S3_UPLOAD_ACCESS_KEY_ID }}
        aws-region: us-west-2
        aws-secret-access-key: ${{ secrets.AWS_CORP_S3_UPLOAD_SECRET_ACCESS_KEY }}
    - name: Checkout Scripts Repo
      uses: actions/checkout@v2
      with:
        path: ci-scripts
        repository: pulumi/scripts
    - name: Unshallow clone for tags
      run: git fetch --prune --unshallow --tags
    - name: Install Go
      uses: actions/setup-go@v2
      with:
        go-version: ${{matrix.goversion}}
    - name: Install pulumictl
      uses: jaxxstorm/action-install-gh-release@v1.2.0
      with:
        repo: pulumi/pulumictl
    - name: Install Pulumi CLI
      uses: pulumi/action-install-pulumi-cli@v2
    - if: github.event_name == 'pull_request'
      name: Install Schema Tools
      uses: jaxxstorm/action-install-gh-release@v1.2.0
      with:
        repo: mikhailshilkov/schema-tools
    - name: Echo Coverage Output Dir
      run: 'echo "Coverage output directory: ${{ env.COVERAGE_OUTPUT_DIR }}"'
    - name: Generate Coverage Data
      run: make tfgen
    - name: Summarize Provider Coverage Results
      run: cat ${{ env.COVERAGE_OUTPUT_DIR }}/shortSummary.txt
    - name: Upload coverage data to S3
      run: |-
        summaryName="${PROVIDER}_summary_`date +"%Y-%m-%d_%H-%M-%S"`.json"
        s3FullURI="s3://${{ secrets.S3_COVERAGE_BUCKET_NAME }}/summaries/${summaryName}"
        aws s3 cp ${{ env.COVERAGE_OUTPUT_DIR }}/summary.json ${s3FullURI} --acl bucket-owner-full-control
    strategy:
      fail-fast: true
      matrix:
        goversion:
<<<<<<< HEAD
        - 1.17.x
=======
        - 1.18.x
  lint:
    container: golangci/golangci-lint:latest
    name: lint
    runs-on: ubuntu-latest
    steps:
    - name: Checkout Repo
      uses: actions/checkout@v2
    - name: Checkout Scripts Repo
      uses: actions/checkout@v2
      with:
        path: ci-scripts
        repository: pulumi/scripts
    - name: Unshallow clone for tags
      run: git fetch --prune --unshallow --tags
    - name: Install Go
      uses: actions/setup-go@v2
      with:
        go-version: ${{matrix.goversion}}
    - name: Install pulumictl
      uses: jaxxstorm/action-install-gh-release@v1.2.0
      with:
        repo: pulumi/pulumictl
    - name: Install Pulumi CLI
      uses: pulumi/action-install-pulumi-cli@v2
    - run: make lint_provider
    - if: failure() && github.event_name == 'push'
      name: Notify Slack
      uses: 8398a7/action-slack@v3
      with:
        author_name: Failure in linting provider
        fields: repo,commit,author,action
        status: ${{ job.status }}
    strategy:
      fail-fast: true
      matrix:
        goversion:
        - 1.18.x
  lint_sdk:
    container: golangci/golangci-lint:latest
    name: lint-sdk
    needs: build_sdk
    runs-on: ubuntu-latest
    steps:
    - name: Checkout Repo
      uses: actions/checkout@v2
    - name: Checkout Scripts Repo
      uses: actions/checkout@v2
      with:
        path: ci-scripts
        repository: pulumi/scripts
    - name: Unshallow clone for tags
      run: git fetch --prune --unshallow --tags
    - name: Install Go
      uses: actions/setup-go@v2
      with:
        go-version: ${{matrix.goversion}}
    - name: Install pulumictl
      uses: jaxxstorm/action-install-gh-release@v1.2.0
      with:
        repo: pulumi/pulumictl
    - name: Install Pulumi CLI
      uses: pulumi/action-install-pulumi-cli@v2
    - run: cd sdk/go/artifactory && golangci-lint run -c ../../../.golangci.yml
    - if: failure() && github.event_name == 'push'
      name: Notify Slack
      uses: 8398a7/action-slack@v3
      with:
        author_name: Failure in linting go sdk
        fields: repo,commit,author,action
        status: ${{ job.status }}
    strategy:
      fail-fast: true
      matrix:
        goversion:
        - 1.18.x
>>>>>>> 88977a69
  prerequisites:
    name: prerequisites
    runs-on: ubuntu-latest
    steps:
    - name: Checkout Repo
      uses: actions/checkout@v2
    - name: Checkout Scripts Repo
      uses: actions/checkout@v2
      with:
        path: ci-scripts
        repository: pulumi/scripts
    - name: Unshallow clone for tags
      run: git fetch --prune --unshallow --tags
    - name: Install Go
      uses: actions/setup-go@v2
      with:
        go-version: ${{matrix.goversion}}
    - name: Install pulumictl
      uses: jaxxstorm/action-install-gh-release@v1.2.0
      with:
        repo: pulumi/pulumictl
    - name: Install Pulumi CLI
      uses: pulumi/action-install-pulumi-cli@v2
    - if: github.event_name == 'pull_request'
      name: Install Schema Tools
      uses: jaxxstorm/action-install-gh-release@v1.2.0
      with:
        repo: mikhailshilkov/schema-tools
    - name: Build tfgen & provider binaries
      run: make provider
    - if: github.event_name == 'pull_request'
      name: Check Schema is Valid
      run: |-
        echo 'SCHEMA_CHANGES<<EOF' >> $GITHUB_ENV
        schema-tools compare ${{ env.PROVIDER }} master --local-path=provider/cmd/pulumi-resource-${{ env.PROVIDER }}/schema.json >> $GITHUB_ENV
        echo 'EOF' >> $GITHUB_ENV
    - if: github.event_name == 'pull_request'
      name: Comment on PR with Details of Schema Check
      uses: thollander/actions-comment-pull-request@v1
      with:
        GITHUB_TOKEN: ${{ secrets.GITHUB_TOKEN }}
        message: |
          ### Does the PR have any schema changes?

          ${{ env.SCHEMA_CHANGES }}
    - name: Tar provider binaries
      run: tar -zcf ${{ github.workspace }}/bin/provider.tar.gz -C ${{ github.workspace
        }}/bin/ pulumi-resource-${{ env.PROVIDER }} pulumi-tfgen-${{ env.PROVIDER
        }}
    - name: Upload artifacts
      uses: actions/upload-artifact@v2
      with:
        name: ${{ env.PROVIDER }}-provider.tar.gz
        path: ${{ github.workspace }}/bin/provider.tar.gz
    - if: failure() && github.event_name == 'push'
      name: Notify Slack
      uses: 8398a7/action-slack@v3
      with:
        author_name: Failure in building provider prerequisites
        fields: repo,commit,author,action
        status: ${{ job.status }}
    strategy:
      fail-fast: true
      matrix:
        dotnetversion:
        - 3.1.301
        goversion:
        - 1.18.x
        nodeversion:
        - 14.x
        pythonversion:
        - "3.7"
  publish:
    name: publish
    needs: test
    runs-on: ubuntu-latest
    steps:
    - name: Checkout Repo
      uses: actions/checkout@v2
    - name: Unshallow clone for tags
      run: git fetch --prune --unshallow --tags
    - name: Install Go
      uses: actions/setup-go@v2
      with:
        go-version: ${{matrix.goversion}}
    - name: Install pulumictl
      uses: jaxxstorm/action-install-gh-release@v1.2.0
      with:
        repo: pulumi/pulumictl
    - name: Install Pulumi CLI
      uses: pulumi/action-install-pulumi-cli@v2
    - name: Configure AWS Credentials
      uses: aws-actions/configure-aws-credentials@v1
      with:
        aws-access-key-id: ${{ secrets.AWS_ACCESS_KEY_ID }}
        aws-region: us-east-2
        aws-secret-access-key: ${{ secrets.AWS_SECRET_ACCESS_KEY }}
        role-duration-seconds: 7200
        role-external-id: upload-pulumi-release
        role-session-name: ${{ env.PROVIDER }}@githubActions
        role-to-assume: ${{ secrets.AWS_UPLOAD_ROLE_ARN }}
    - name: Set PreRelease Version
      run: echo "GORELEASER_CURRENT_TAG=v$(pulumictl get version --language generic)"
        >> $GITHUB_ENV
    - name: Run GoReleaser
      uses: goreleaser/goreleaser-action@v2
      with:
        args: -p 3 -f .goreleaser.prerelease.yml --rm-dist --skip-validate --timeout
          60m0s
        version: latest
    - if: failure() && github.event_name == 'push'
      name: Notify Slack
      uses: 8398a7/action-slack@v3
      with:
        author_name: Failure in publishing binaries
        fields: repo,commit,author,action
        status: ${{ job.status }}
    strategy:
      fail-fast: true
      matrix:
        dotnetversion:
        - 3.1.301
        goversion:
        - 1.18.x
        nodeversion:
        - 14.x
        pythonversion:
        - "3.7"
  publish_sdk:
    name: publish_sdk
    needs: publish
    runs-on: ubuntu-latest
    steps:
    - name: Checkout Repo
      uses: actions/checkout@v2
    - name: Checkout Scripts Repo
      uses: actions/checkout@v2
      with:
        path: ci-scripts
        repository: pulumi/scripts
    - name: Unshallow clone for tags
      run: git fetch --prune --unshallow --tags
    - name: Install Go
      uses: actions/setup-go@v2
      with:
        go-version: ${{matrix.goversion}}
    - name: Install pulumictl
      uses: jaxxstorm/action-install-gh-release@v1.2.0
      with:
        repo: pulumi/pulumictl
    - name: Install Pulumi CLI
      uses: pulumi/action-install-pulumi-cli@v2
    - name: Setup Node
      uses: actions/setup-node@v2
      with:
        node-version: ${{matrix.nodeversion}}
        registry-url: https://registry.npmjs.org
    - name: Setup DotNet
      uses: actions/setup-dotnet@v1
      with:
        dotnet-version: ${{matrix.dotnetversion}}
    - name: Setup Python
      uses: actions/setup-python@v2
      with:
        python-version: ${{matrix.pythonversion}}
    - name: Download python SDK
      uses: actions/download-artifact@v2
      with:
        name: python-sdk.tar.gz
        path: ${{ github.workspace}}/sdk/
    - name: Uncompress python SDK
      run: tar -zxf ${{github.workspace}}/sdk/python.tar.gz -C ${{github.workspace}}/sdk/python
    - name: Download dotnet SDK
      uses: actions/download-artifact@v2
      with:
        name: dotnet-sdk.tar.gz
        path: ${{ github.workspace}}/sdk/
    - name: Uncompress dotnet SDK
      run: tar -zxf ${{github.workspace}}/sdk/dotnet.tar.gz -C ${{github.workspace}}/sdk/dotnet
    - name: Download nodejs SDK
      uses: actions/download-artifact@v2
      with:
        name: nodejs-sdk.tar.gz
        path: ${{ github.workspace}}/sdk/
    - name: Uncompress nodejs SDK
      run: tar -zxf ${{github.workspace}}/sdk/nodejs.tar.gz -C ${{github.workspace}}/sdk/nodejs
    - run: python -m pip install pip twine
    - env:
        NODE_AUTH_TOKEN: ${{ secrets.NPM_TOKEN }}
      name: Publish SDKs
      run: ./ci-scripts/ci/publish-tfgen-package ${{ github.workspace }}
    - if: failure() && github.event_name == 'push'
      name: Notify Slack
      uses: 8398a7/action-slack@v3
      with:
        author_name: Failure in publishing SDK
        fields: repo,commit,author,action
        status: ${{ job.status }}
    strategy:
      fail-fast: true
      matrix:
        dotnetversion:
        - 3.1.301
        goversion:
        - 1.18.x
        nodeversion:
        - 14.x
        pythonversion:
        - "3.7"
  test:
    name: test
    needs: build_sdk
    runs-on: ubuntu-latest
    steps:
    - name: Checkout Repo
      uses: actions/checkout@v2
    - name: Checkout Scripts Repo
      uses: actions/checkout@v2
      with:
        path: ci-scripts
        repository: pulumi/scripts
    - name: Unshallow clone for tags
      run: git fetch --prune --unshallow --tags
    - name: Install Go
      uses: actions/setup-go@v2
      with:
        go-version: ${{matrix.goversion}}
    - name: Install pulumictl
      uses: jaxxstorm/action-install-gh-release@v1.2.0
      with:
        repo: pulumi/pulumictl
    - name: Install Pulumi CLI
      uses: pulumi/action-install-pulumi-cli@v2
    - name: Setup Node
      uses: actions/setup-node@v2
      with:
        node-version: ${{matrix.nodeversion}}
        registry-url: https://registry.npmjs.org
    - name: Setup DotNet
      uses: actions/setup-dotnet@v1
      with:
        dotnet-version: ${{matrix.dotnetversion}}
    - name: Setup Python
      uses: actions/setup-python@v2
      with:
        python-version: ${{matrix.pythonversion}}
    - name: Download provider + tfgen binaries
      uses: actions/download-artifact@v2
      with:
        name: ${{ env.PROVIDER }}-provider.tar.gz
        path: ${{ github.workspace }}/bin
    - name: Untar provider binaries
      run: |-
        tar -zxf ${{ github.workspace }}/bin/provider.tar.gz -C ${{ github.workspace}}/bin
        find ${{ github.workspace }} -name "pulumi-*-${{ env.PROVIDER }}" -print -exec chmod +x {} \;
    - run: dotnet nuget add source ${{ github.workspace }}/nuget
    - name: Download SDK
      uses: actions/download-artifact@v2
      with:
        name: ${{ matrix.language }}-sdk.tar.gz
        path: ${{ github.workspace}}/sdk/
    - name: Uncompress SDK folder
      run: tar -zxf ${{ github.workspace }}/sdk/${{ matrix.language }}.tar.gz -C ${{
        github.workspace }}/sdk/${{ matrix.language }}
    - name: Update path
      run: echo "${{ github.workspace }}/bin" >> $GITHUB_PATH
    - name: Install Python deps
      run: |-
        pip3 install virtualenv==20.0.23
        pip3 install pipenv
    - name: Install dependencies
      run: make install_${{ matrix.language}}_sdk
    - name: Install gotestfmt
      uses: jaxxstorm/action-install-gh-release@v1.2.0
      with:
        repo: haveyoudebuggedit/gotestfmt
    - name: Run tests
      run: cd examples && go test -v -json -count=1 -cover -timeout 2h -tags=${{ matrix.language
        }} -parallel 4 . 2>&1 | tee /tmp/gotest.log | gotestfmt
    - if: failure() && github.event_name == 'push'
      name: Notify Slack
      uses: 8398a7/action-slack@v3
      with:
        author_name: Failure in running ${{ matrix.language }} tests
        fields: repo,commit,author,action
        status: ${{ job.status }}
    strategy:
      fail-fast: true
      matrix:
        dotnetversion:
        - 3.1.301
        goversion:
        - 1.18.x
        language:
        - nodejs
        - python
        - dotnet
        - go
        nodeversion:
        - 14.x
        pythonversion:
        - "3.7"
name: master
"on":
  push:
    branches:
    - master
    paths-ignore:
    - '**.md'
    tags-ignore:
    - v*
    - sdk/*
    - '**'<|MERGE_RESOLUTION|>--- conflicted
+++ resolved
@@ -154,86 +154,7 @@
       fail-fast: true
       matrix:
         goversion:
-<<<<<<< HEAD
-        - 1.17.x
-=======
-        - 1.18.x
-  lint:
-    container: golangci/golangci-lint:latest
-    name: lint
-    runs-on: ubuntu-latest
-    steps:
-    - name: Checkout Repo
-      uses: actions/checkout@v2
-    - name: Checkout Scripts Repo
-      uses: actions/checkout@v2
-      with:
-        path: ci-scripts
-        repository: pulumi/scripts
-    - name: Unshallow clone for tags
-      run: git fetch --prune --unshallow --tags
-    - name: Install Go
-      uses: actions/setup-go@v2
-      with:
-        go-version: ${{matrix.goversion}}
-    - name: Install pulumictl
-      uses: jaxxstorm/action-install-gh-release@v1.2.0
-      with:
-        repo: pulumi/pulumictl
-    - name: Install Pulumi CLI
-      uses: pulumi/action-install-pulumi-cli@v2
-    - run: make lint_provider
-    - if: failure() && github.event_name == 'push'
-      name: Notify Slack
-      uses: 8398a7/action-slack@v3
-      with:
-        author_name: Failure in linting provider
-        fields: repo,commit,author,action
-        status: ${{ job.status }}
-    strategy:
-      fail-fast: true
-      matrix:
-        goversion:
-        - 1.18.x
-  lint_sdk:
-    container: golangci/golangci-lint:latest
-    name: lint-sdk
-    needs: build_sdk
-    runs-on: ubuntu-latest
-    steps:
-    - name: Checkout Repo
-      uses: actions/checkout@v2
-    - name: Checkout Scripts Repo
-      uses: actions/checkout@v2
-      with:
-        path: ci-scripts
-        repository: pulumi/scripts
-    - name: Unshallow clone for tags
-      run: git fetch --prune --unshallow --tags
-    - name: Install Go
-      uses: actions/setup-go@v2
-      with:
-        go-version: ${{matrix.goversion}}
-    - name: Install pulumictl
-      uses: jaxxstorm/action-install-gh-release@v1.2.0
-      with:
-        repo: pulumi/pulumictl
-    - name: Install Pulumi CLI
-      uses: pulumi/action-install-pulumi-cli@v2
-    - run: cd sdk/go/artifactory && golangci-lint run -c ../../../.golangci.yml
-    - if: failure() && github.event_name == 'push'
-      name: Notify Slack
-      uses: 8398a7/action-slack@v3
-      with:
-        author_name: Failure in linting go sdk
-        fields: repo,commit,author,action
-        status: ${{ job.status }}
-    strategy:
-      fail-fast: true
-      matrix:
-        goversion:
-        - 1.18.x
->>>>>>> 88977a69
+        - 1.18.x
   prerequisites:
     name: prerequisites
     runs-on: ubuntu-latest
